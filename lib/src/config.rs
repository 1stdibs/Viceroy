--- conflicted
+++ resolved
@@ -28,17 +28,14 @@
 pub use self::backends::Backend;
 pub type Backends = HashMap<String, Arc<Backend>>;
 
-<<<<<<< HEAD
 /// Types and deserializers for GeoIP configuration settings.
 mod geoips;
 use self::geoips::GeoIPsConfig;
 pub use self::geoips::{ConnSpeed, ConnType, Continent, GeoIP, ProxyDescription, ProxyType};
 pub type GeoIPs = HashMap<String, Arc<GeoIP>>;
-=======
 /// Types and deserializers for object store configuration settings.
 mod object_store;
 pub use crate::object_store::ObjectStore;
->>>>>>> 1c5a0cf0
 
 /// Fastly-specific configuration information.
 ///
